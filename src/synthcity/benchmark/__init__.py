# stdlib
import hashlib
import json
import platform
import random
from copy import copy
from pathlib import Path
from typing import Any, Dict, List, Optional, Tuple

# third party
import numpy as np
import pandas as pd
from IPython.display import display
from pydantic import validate_arguments

# synthcity absolute
import synthcity.logger as log
from synthcity.benchmark.utils import augment_data, get_json_serializable_kwargs
from synthcity.metrics import Metrics
from synthcity.metrics.scores import ScoreEvaluator
from synthcity.plugins import Plugins
from synthcity.plugins.core.constraints import Constraints
from synthcity.plugins.core.dataloader import DataLoader
from synthcity.utils.reproducibility import clear_cache, enable_reproducible_results
from synthcity.utils.serialization import load_from_file, save_to_file


def print_score(mean: pd.Series, std: pd.Series) -> pd.Series:
    pd.options.mode.chained_assignment = None

    mean.loc[(mean < 1e-3) & (mean != 0)] = 1e-3
    std.loc[(std < 1e-3) & (std != 0)] = 1e-3

    # coerce to numeric (empty or object dtypes become float64/NaN)
    mean_num = pd.to_numeric(mean, errors="coerce")
    std_num = pd.to_numeric(std, errors="coerce")

    # round & stringify
    mean_str = mean_num.round(3).astype(str)
    stddev_str = std_num.round(3).astype(str)

    # if both were empty, this will just return an empty Series
    return mean_str + " ± " + stddev_str


class Benchmarks:
    @staticmethod
    @validate_arguments(config=dict(arbitrary_types_allowed=True))
    def evaluate(
        tests: List[Tuple[str, str, dict]],  # test name, plugin name, plugin args
        X: DataLoader,
        X_test: Optional[DataLoader] = None,
        metrics: Optional[Dict] = None,
        repeats: int = 3,
        synthetic_size: Optional[int] = None,
        synthetic_constraints: Optional[Constraints] = None,
        synthetic_cache: bool = True,
        synthetic_reuse_if_exists: bool = True,
        augmented_reuse_if_exists: bool = True,
        task_type: str = "classification",  # classification, regression, survival_analysis, time_series
        workspace: Path = Path("workspace"),
        augmentation_rule: str = "equal",
        strict_augmentation: bool = False,
        ad_hoc_augment_vals: Optional[Dict] = None,
        use_metric_cache: bool = True,
        n_eval_folds: int = 5,
        **generate_kwargs: Any,
    ) -> pd.DataFrame:
        """Benchmark the performance of several algorithms.

        Args:
            tests: List[Tuple[str, str, dict]]
                Tuples of form (testname: str, plugin_name, str, plugin_args: dict)
            X: DataLoader
                The baseline dataset to learn
            X_test: Optional[DataLoader]
                Optional test dataset for evaluation. If None, X will be split in train/test datasets.
            metrics:
                List of metrics to test. By default, all metrics are evaluated.
                Full dictionary of metrics is:
                {
                    'sanity': ['data_mismatch', 'common_rows_proportion', 'nearest_syn_neighbor_distance', 'close_values_probability', 'distant_values_probability'],
                    'stats': ['jensenshannon_dist', 'chi_squared_test', 'feature_corr', 'inv_kl_divergence', 'ks_test', 'max_mean_discrepancy', 'wasserstein_dist', 'prdc', 'alpha_precision', 'survival_km_distance'],
                    'performance': ['linear_model', 'mlp', 'xgb', 'feat_rank_distance'],
                    'detection': ['detection_xgb', 'detection_mlp', 'detection_gmm', 'detection_linear'],
                    'privacy': ['delta-presence', 'k-anonymization', 'k-map', 'distinct l-diversity', 'identifiability_score', 'DomiasMIA_BNAF', 'DomiasMIA_KDE', 'DomiasMIA_prior']
                }
            repeats:
                Number of test repeats
            synthetic_size: int
                The size of the synthetic dataset. By default, it is len(X).
            synthetic_constraints:
                Optional constraints on the synthetic data. By default, it inherits the constraints from X.
            synthetic_cache: bool
                Enable experiment caching
            synthetic_reuse_if_exists: bool
                If the current synthetic dataset is cached, it will be reused for the experiments. Defaults to True.
            augmented_reuse_if_exists: bool
                If the current augmented dataset is cached, it will be reused for the experiments. Defaults to True.
            task_type: str
                The type of problem. Relevant for evaluating the downstream models with the correct metrics. Valid tasks are:  "classification", "regression", "survival_analysis", "time_series", "time_series_survival".
            workspace: Path
                Path for caching experiments. Default: "workspace".
            augmentation_rule: str
                The rule used to achieve the desired proportion records with each value in the fairness column. Possible values are: 'equal', 'log', and 'ad-hoc'. Defaults to "equal".
            strict_augmentation: bool
                Flag to ensure that the condition for generating synthetic data is strictly met. Defaults to False.
            ad_hoc_augment_vals: Dict
                A dictionary containing the number of each class to augment the real data with. This is only required if using the rule="ad-hoc" option. Defaults to None.
            use_metric_cache: bool
                If the current metric has been previously run and is cached, it will be reused for the experiments. Defaults to True.
            n_eval_folds: int
                the KFolds used by MetricEvaluators in the benchmarks. Defaults to 5.
            plugin_kwargs:
                Optional kwargs for each algorithm. Example {"adsgan": {"n_iter": 10}},
        """
        out = {}

        experiment_name = X.hash()

        workspace.mkdir(parents=True, exist_ok=True)

        plugin_cats = ["generic", "privacy", "domain_adaptation"]
        if X.type() == "images":
            plugin_cats.append("images")
        elif task_type == "survival_analysis":
            plugin_cats.append("survival_analysis")
        elif task_type == "time_series" or task_type == "time_series_survival":
            plugin_cats.append("time_series")

        for testcase, plugin, kwargs in tests:
            log.info(f"Testcase : {testcase}")
            if not isinstance(kwargs, dict):
                raise ValueError(f"'kwargs' must be a dict for {testcase}:{plugin}")

            scores = ScoreEvaluator()

            kwargs_hash = ""
            if len(kwargs) > 0:
                serializable_kwargs = get_json_serializable_kwargs(kwargs)
                kwargs_hash_raw = json.dumps(
                    serializable_kwargs, sort_keys=True
                ).encode()
                hash_object = hashlib.sha256(kwargs_hash_raw)
                kwargs_hash = hash_object.hexdigest()

            augmentation_arguments = {
                "augmentation_rule": augmentation_rule,
                "strict_augmentation": strict_augmentation,
                "ad_hoc_augment_vals": ad_hoc_augment_vals,
            }
            augmentation_arguments_hash_raw = json.dumps(
                copy(augmentation_arguments), sort_keys=True
            ).encode()
            augmentation_hash_object = hashlib.sha256(augmentation_arguments_hash_raw)
            augmentation_hash = augmentation_hash_object.hexdigest()

            repeats_list = list(range(repeats))
            random.shuffle(repeats_list)

            for repeat in repeats_list:
                enable_reproducible_results(repeat)

                kwargs["workspace"] = workspace
                kwargs["random_state"] = repeat

                clear_cache()

                X_syn_cache_file = (
                    workspace
                    / f"{experiment_name}_{testcase}_{plugin}_{kwargs_hash}_{platform.python_version()}_{repeat}.bkp"
                )
                X_ref_syn_cache_file = (
                    workspace
                    / f"{experiment_name}_{testcase}_{plugin}_{kwargs_hash}_{platform.python_version()}_{repeat}_reference.bkp"
                )
                generator_file = (
                    workspace
                    / f"{experiment_name}_{testcase}_{plugin}_{kwargs_hash}_{platform.python_version()}_generator_{repeat}.bkp"
                )
                X_augment_cache_file = (
                    workspace
                    / f"{experiment_name}_{testcase}_{plugin}_augmentation_{augmentation_hash}_{kwargs_hash}_{platform.python_version()}_{repeat}.bkp"
                )
                augment_generator_file = (
                    workspace
                    / f"{experiment_name}_{testcase}_{plugin}_augmentation_{augmentation_hash}_{kwargs_hash}_{platform.python_version()}_generator_{repeat}.bkp"
                )

                log.info(
                    f"[testcase] Experiment repeat: {repeat} task type: {task_type} Train df hash = {experiment_name}"
                )

                # TODO: caches should be from the same version of Synthcity. Different APIs will crash.
                if generator_file.exists() and synthetic_reuse_if_exists:
                    generator = load_from_file(generator_file)
                else:
                    generator = Plugins(categories=plugin_cats).get(
                        plugin,
                        **kwargs,
                    )

                    generator.fit(X.train())

                    if synthetic_cache:
                        save_to_file(generator_file, generator)

                if X_syn_cache_file.exists() and synthetic_reuse_if_exists:
                    X_syn = load_from_file(X_syn_cache_file)
                else:
                    try:
                        X_syn = generator.generate(
                            count=synthetic_size,
                            constraints=synthetic_constraints,
                            **generate_kwargs,
                        )
                        if len(X_syn) == 0:
                            raise RuntimeError("Plugin failed to generate data")
                    except BaseException as e:
                        log.critical(f"[{plugin}][take {repeat}] failed: {e}")
                        continue

                    if synthetic_cache:
                        save_to_file(X_syn_cache_file, X_syn)

                # X_ref_syn is the reference synthetic data used for DomiasMIA metrics
                if X_ref_syn_cache_file.exists() and synthetic_reuse_if_exists:
                    X_ref_syn = load_from_file(X_ref_syn_cache_file)
                else:
                    try:
                        X_ref_syn = generator.generate(
                            count=synthetic_size,
                            constraints=synthetic_constraints,
                            **generate_kwargs,
                        )
                        if len(X_syn) == 0:
                            raise RuntimeError("Plugin failed to generate data")
                    except BaseException as e:
                        log.critical(f"[{plugin}][take {repeat}] failed: {e}")
                        continue

                    if synthetic_cache:
                        save_to_file(X_ref_syn_cache_file, X_ref_syn)

                # Augmentation
                if metrics and any(
                    "augmentation" in metric
                    for metric in [x for v in metrics.values() for x in v]
                ):
                    if augment_generator_file.exists() and augmented_reuse_if_exists:
                        augment_generator = load_from_file(augment_generator_file)
                    else:
                        augment_generator = Plugins(categories=plugin_cats).get(
                            plugin,
                            **kwargs,
                        )
                        try:
                            if not X.get_fairness_column():
                                raise ValueError(
                                    "To use the augmentation metrics, `fairness_column` must be set to a string representing the name of a column in the DataLoader."
                                )
                            augment_generator.fit(
                                X.train(),
                                cond=X.train()[X.get_fairness_column()],
                            )
                        except BaseException as e:
                            log.critical(
                                f"[{plugin}][take {repeat}] failed to fit augmentation generator: {e}"
                            )
                            continue
                        if synthetic_cache:
                            save_to_file(augment_generator_file, augment_generator)

                    if X_augment_cache_file.exists() and augmented_reuse_if_exists:
                        X_augmented = load_from_file(X_augment_cache_file)
                    else:
                        try:
                            X_augmented = augment_data(
                                X.train(),
                                augment_generator,
                                rule=augmentation_rule,
                                strict=strict_augmentation,
                                ad_hoc_augment_vals=ad_hoc_augment_vals,
                                **generate_kwargs,
                            )
                            if len(X_augmented) == 0:
                                raise RuntimeError("Plugin failed to generate data")
                        except BaseException as e:
                            log.critical(
                                f"[{plugin}][take {repeat}] failed to generate augmentation data: {e}"
                            )
                            continue
                        if synthetic_cache:
                            save_to_file(X_augment_cache_file, X_augmented)
                else:
                    X_augmented = None
                evaluation = Metrics.evaluate(
                    X_test if X_test is not None else X.test(),
                    X_syn,
                    X.train(),
                    X_ref_syn,
                    X_augmented,
                    metrics=metrics,
                    task_type=task_type,
                    workspace=workspace,
                    use_cache=use_metric_cache,
                    n_folds=n_eval_folds,
                )

                mean_score = evaluation["mean"].to_dict()
                errors = evaluation["errors"].to_dict()
                duration = evaluation["durations"].to_dict()
                direction = evaluation["direction"].to_dict()

                for key in mean_score:
                    scores.add(
                        key,
                        mean_score[key],
                        errors[key],
                        duration[key],
                        direction[key],
                    )
            out[testcase] = scores.to_dataframe()

        return out

    @staticmethod
    @validate_arguments(config=dict(arbitrary_types_allowed=True))
    def print(
        results: Dict,
        only_comparatives: bool = True,
    ) -> None:
        pd.set_option("display.max_rows", None, "display.max_columns", None)

        means = []
        for plugin in results:
            mean = results[plugin]["mean"]
            stddev = results[plugin]["stddev"]
            means.append(print_score(mean, stddev))

        avg = pd.concat(means, axis=1)
        avg = avg.set_axis(results.keys(), axis=1)

        if len(means) > 1:
            print()
            print("\033[4m" + "\033[1m" + "Comparatives" + "\033[0m" + "\033[0m")
            display(avg)

            if only_comparatives:
                return

        for plugin in results:
            print()
            print("\033[4m" + "\033[1m" + f"Plugin : {plugin}" + "\033[0m" + "\033[0m")

            display(results[plugin].drop(columns=["direction"]))
            print()

    @staticmethod
    @validate_arguments(config=dict(arbitrary_types_allowed=True))
    def highlight(
        results: Dict,
    ) -> Any:
        pd.set_option("display.max_rows", None, "display.max_columns", None)
        means = []
        directions = {}
        for plugin, df in results.items():
            means.append(df["mean"])
            directions.update(df["direction"].to_dict())

        out = pd.concat(means, axis=1)
<<<<<<< HEAD
        out.columns = list(results.keys())
=======
>>>>>>> 23f322fe
        out = out.set_axis(list(results.keys()), axis=1, copy=False)

        bad_highlight = "background-color: lightcoral;"
        ok_highlight = "background-color: green;"
        default = ""

        def _highlight_row(row: pd.Series) -> List[str]:
            metric = row.name
            vals = row.values
            if directions[metric] == "minimize":
                best, worst = vals.min(), vals.max()
            else:
                best, worst = vals.max(), vals.min()

            styles = []
            for v in vals:
                if v == best:
                    styles.append(ok_highlight)
                elif v == worst:
                    styles.append(bad_highlight)
                else:
                    styles.append(default)
            return styles

        out.style.apply(_highlight_row, axis=1)

        return out<|MERGE_RESOLUTION|>--- conflicted
+++ resolved
@@ -369,10 +369,8 @@
             directions.update(df["direction"].to_dict())
 
         out = pd.concat(means, axis=1)
-<<<<<<< HEAD
         out.columns = list(results.keys())
-=======
->>>>>>> 23f322fe
+
         out = out.set_axis(list(results.keys()), axis=1, copy=False)
 
         bad_highlight = "background-color: lightcoral;"
